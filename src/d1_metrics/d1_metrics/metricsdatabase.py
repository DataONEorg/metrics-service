--- conflicted
+++ resolved
@@ -22,15 +22,12 @@
     "user": "metrics",
     "password": ""
 }
-<<<<<<< HEAD
 SOLR_RESERVED_CHAR_LIST = [
   '+', '-', '&', '|', '!', '(', ')', '{', '}', '[', ']', '^', '"', '~', '*',
   '?', ':'
 ]
-=======
 SOLR_QUERY_URL = "https://cn-secondary.dataone.org/cn/v2/query/solr/"
 CN_URL = "https://cn-secondary.dataone.org/cn/v2/query"
->>>>>>> bd579dd4
 
 
 class MetricsDatabase(object):
@@ -579,26 +576,15 @@
             for i in unique_pids:
                 # check if https DOI format
                 if "https" in i:
-<<<<<<< HEAD
                     self._L.info("DOI https format: " + i)
                     pass
 
                 # if the doi identifier is missing DOI keyword;
                 if i[:3] == "10.":
-=======
-                    self._L.info("DOI https format: ", i)
-
-                # if the doi identifier is missing DOI keyword;
-                if "10." in i[0:3]:
->>>>>>> bd579dd4
                     identifier = "doi:" + i
                     self._L.info("DOI format : " + identifier)
 
-<<<<<<< HEAD
                 response = self.query_solr(q=self.escapeSolrQueryTerm(i))
-=======
-                response = self.query_solr(an_id=i)
->>>>>>> bd579dd4
 
                 if len(response) > 0:
                     results = response["response"]
@@ -742,17 +728,11 @@
         :return: JSON Object containing the metadata fields queried from Solr
         """
 
-<<<<<<< HEAD
-        queryString = 'q=id:*' + q + '* OR id:*' + q.lower() + '* OR id:*' + q.upper() \
-                      + '* OR seriesId:*' + q + '* OR seriesId:*' + q.lower() + \
-                      '* OR seriesId:*' + q.upper() + '*&fl=origin,authoritativeMN,title,datePublished,dateUploaded,dateModified&wt=json'
-=======
         queryString = "q=(((id:*" + an_id + "*) OR (id:*" + an_id.upper() + "*) OR (id:*" + an_id.lower() + \
                         "*) OR (seriesId:*" + an_id + "*) OR (seriesId:*" + an_id.upper() + \
                         "*) OR (seriesId:*" + an_id.lower() + "*) OR (resourceMap:*" + an_id + \
                         "*) OR (resourceMap:*" + an_id.upper() + "*) OR (resourceMap:*" + an_id.lower() + \
                         "*)) AND formatType:METADATA) &fl=id,seriesId,origin,authoritativeMN,title,dateUploaded,datePublished,dateModified&wt=json&rows=1"
->>>>>>> bd579dd4
 
         response = requests.get(url=self.solr_query_url, params=queryString)
 
@@ -1345,11 +1325,7 @@
     # md.parseCitationsFromDisk("abs_cit_part_1_complete.json")
     # md.insertCitationObjects(read_citations_from_file="abs_cit_part_1_complete.json")
     # md.parseCitationsFromDisk("Springer.json")
-<<<<<<< HEAD
-
-=======
-    md.getTargetCitationMetadata()
->>>>>>> bd579dd4
+
     # md.getDOIs()
     # md.queueCitationRequest(req)
     # md.parseQueuedCitationRequests()
@@ -1364,9 +1340,4 @@
     #     }
     #   ]
     # }
-    # md.processCitationQueueObject(citation_object)
-    # md.parseCitationsRequestsFromDisk("abs_cit_errored_fix.json")
-    # md.parseCitationsRequestsFromDisk("arc_citation.json")
-    # md.getTargetCitationMetadata()
-    # md.registerQueuedCitationRequest()
-    # md.updateTargetCitationMetadata()+    # md.processCitationQueueObject(citation_object)