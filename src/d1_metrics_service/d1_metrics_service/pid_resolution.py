"""
Uses the solr index to provide identifier resolution for packages, obsolescence, versions.

IMPORTANT: Requires Python 3.5 or later
"""

import sys
import time
import logging
import requests
import json
import asyncio
from aiohttp import ClientSession
import concurrent.futures


PRODUCTION_SOLR = "https://cn.dataone.org/cn/v2/query/solr/"
DEFAULT_SOLR = PRODUCTION_SOLR
CONCURRENT_REQUESTS = 20  #max number of concurrent requests to run

# List of characters that should be escaped in solr query terms
SOLR_RESERVED_CHAR_LIST = [
  '+', '-', '&', '|', '!', '(', ')', '{', '}', '[', ']', '^', '"', '~', '*', '?', ':'
  ]


def _getLogger():
  '''
  Return a logger and a timestamp to help with profiling.

  Returns: instance of logging.logger, timestamp
  '''
  logger = logging.getLogger()
  return logger, time.time()


def escapeSolrQueryTerm(term):
  '''
  Escape a solr query term for solr reserved characters
  Args:
    term: query term to be escaped

  Returns: string, the escaped query term
  '''
  term = term.replace('\\', '\\\\')
  for c in SOLR_RESERVED_CHAR_LIST:
    term = term.replace(c, '\{}'.format(c))
  return term


def quoteTerm(term):
  '''
  Return a quoted, escaped Solr query term
  Args:
    term: (string) term to be escaped and quoted

  Returns: (string) quoted, escaped term
  '''
  return '"' + escapeSolrQueryTerm(term) + '"'


def _defaults(solr_url):
  '''
  Get default for Solr endpoint

  Args:
    solr_url: None or URL

  Returns: solr_url
  '''
  if solr_url is None:
    solr_url = DEFAULT_SOLR
  return solr_url


def _getIdsFromSolrResponse(response_text, pids=[]):
  '''
  Helper to retrieve identifiers from the solr response

  Args:
    response_text: The solr response json text.
    pids: A list of identifiers to which identifiers here are added

  Returns: pids with any additional identifiers appended.
  '''
  data = json.loads(response_text)
  for doc in data['response']['docs']:
    try:
      pid = doc['id']
      if not pid in pids:
        pids.append(pid)
    except KeyError as e:
      pass
    try:
      for pid in doc['documents']:
        if not pid in pids:
          pids.append(pid)
    except KeyError as e:
      pass
    try:
      pid = doc['obsoletes']
      if not pid in pids:
        pids.append(pid)
    except KeyError as e:
      pass
    try:
      for pid in doc['resourceMap']:
        if not pid in pids:
          pids.append(pid)
    except KeyError as e:
      pass
    # Added parsing for series identifiers
    try:
      pid = doc['seriesId']
      if not pid in pids:
        pids.append(pid)
    except KeyError as e:
      pass
  return pids


def pidsAndSid(IDs, solr_url=None):
  '''
  For each provided ID, determine if it is a PID or a SID

  If id is a SID, then all the associated PIDs are returned.

  If id is a PID with a SID, then the SID and associated PIDs are
  returned.

  There is no particular ordering to the PIDs.

  Uses the Solr index for the lookup. Not that this will currently
  not work for archived content.

  Args:
    an_id: identifier to lookup
    solr_url: the Solr select URL or None

  Returns: [{'id':an_id, 'is_sid': boolean, 'pids':[PID, ...], 'sid':SID}, ...]
  '''

  async def _fetch(an_id, session):
    url = DEFAULT_SOLR
    params = {'wt': 'json',
              'fl': 'id,seriesId',
              }
    query = quoteTerm(an_id)
    params['q'] = 'id:' + query + ' OR seriesId:' + query

    async with session.get(url, params=params) as response:
      response_text = await response.text()
      result = {'id': an_id,
                'pids': [],
                'sid': None,
                'is_sid': False}
      if response.status == 200:
        data = json.loads(response_text)
        pid_set = set()
        sid_set = set()
        for doc in data['response']['docs']:
          try:
            sid_set.add(doc['seriesId'])
          except KeyError as e:
            pass
          # must always be an id
          pid_set.add(doc['id'])
        if an_id in sid_set:
          result['is_sid'] = True
        if len(sid_set) > 1:
          _L.error("Whoa, more than one SID found for an_id: %s", an_id)
        result['pids'] = list(pid_set)
        try:
          result['sid'] = sid_set.pop()
        except KeyError as e:
          pass
          _L.debug("No sid for an_id: %s", an_id)
      return result

  async def _work(loop, pids):
    tasks = []
    async with ClientSession(loop=loop) as session:
      for pid in pids:
        tasks.append( asyncio.ensure_future(_fetch(pid, session)) )
      responses = await asyncio.gather(*tasks)
      return responses

  _L, t_0 = _getLogger()
  _L.debug("Enter")
  _L.debug("Resolving %d identifiers", len(IDs))
  try:
    loop = asyncio.get_event_loop()
  except RuntimeError as e:
    _L.info("Creating new event loop.")
    loop = asyncio.new_event_loop()
    asyncio.set_event_loop(loop)
  future = asyncio.ensure_future( _work(loop, IDs) )
  results = loop.run_until_complete( future )
  _L.debug("elapsed:%fsec", time.time()-t_0)
  return results


def getObsolescenceChain(IDs, solr_url=None, max_depth=20):
  '''
  Get the obsolecence chains for pids in IDs

  Given a pid, get the obsolescence chain, that is, any pid that this pid obsoletes,
  and so forth until no more pids in the chain.

  This method may make multiple calls to the solr endpoint to find all the
  obsoleted objects.

  Args:
    solr_url: URL for the solr select endpoint
    pids: list of identifiers
    max_depth: Maximum length of obsolescence chain to explore, for self preservation

  Returns: {ID: [pids], ...}

  '''

  def _fetch(an_id):
    url = DEFAULT_SOLR
    session = requests.Session()
    params = {'wt':'json',
              'fl':'obsoletes',
              'q.op':'OR',
              }
    obsoleted_pids = [an_id, ]
    more_work = True
    depth = 1
    while more_work and depth < max_depth:
      # query for any of the ids as PID or SID
      query = quoteTerm(obsoleted_pids[-1])
      params['q'] = "id:" + query + " OR seriesId:" + query
      response = session.get(url, params=params)
      response_text = response.text
      if response.status_code == 200:
        data = json.loads(response_text)
        if len(data['response']['docs']) > 1:
          _L.warning("More than a single obsoleted entry returned for pid: %s", obsoleted_pids[-1])
        try:
          obsoleted_pids.append(data['response']['docs'][0]['obsoletes'])
          depth += 1
        except IndexError as e:
          more_work = False
        except KeyError as e:
          more_work = False
      else:
        more_work = False
      if depth >= max_depth:
        _L.warning("Recursion limit hit for PID: %s", an_id)
        more_work = False
    return obsoleted_pids

  async def _work(loop, pids):
    results = {}
    with concurrent.futures.ThreadPoolExecutor(max_workers=CONCURRENT_REQUESTS) as executor:
      loop = asyncio.get_event_loop()
      tasks = []
      for an_id in pids:
        tasks.append( loop.run_in_executor( executor, _fetch, an_id ))
    for response in await asyncio.gather( *tasks ):
      results[response[0]] = response[1:]
    return results

  _L, t_0 = _getLogger()
  _L.debug("Enter")
  try:
    loop = asyncio.get_event_loop()
  except RuntimeError as e:
    _L.info("Creating new event loop.")
    loop = asyncio.new_event_loop()
    asyncio.set_event_loop(loop)
  future = asyncio.ensure_future( _work(loop, IDs) )
  results = loop.run_until_complete( future )
  _L.debug("elapsed:%fsec", time.time()-t_0)
  return results


def getResolvePIDs(PIDs, solr_url=None, use_mm_params=True):
  '''
  Implements same functionality as metricsreader.resolvePIDs, except works asynchronously for input pids

  input: ["urn:uuid:f46dafac-91e4-4f5f-aaff-b53eab9fe863", ]
  output: {"urn:uuid:f46dafac-91e4-4f5f-aaff-b53eab9fe863": ["urn:uuid:f46dafac-91e4-4f5f-aaff-b53eab9fe863",
                                                             "knb.92123.1",
                                                             "urn:uuid:d64e5f8b-c91c-487a-8ce7-0cd271194f34",
                                                             "urn:uuid:bb01b2c8-5e6c-4645-903d-39dbdd8d4d56",
                                                             "urn:uuid:d80dc5c2-bfd7-4023-87a3-9e47a2c57fbb",
                                                             "urn:uuid:9609acb1-63f2-40c6-88e3-ca9a16b06c79",
                                                             "urn:uuid:542141d3-ed5a-4d97-b759-28a17757b0b8",
                                                             "urn:uuid:22ef5022-8ade-4549-acac-c18656dd2033",
                                                             "urn:uuid:2cdf8adb-79c4-4b6c-875a-3e459c3817c7"],
          }
  Args:
    PIDs:
    solr_url:

  Returns:
  '''

  def _doPost(session, url, params, use_mm=True):
    """
    Post a request, using mime-multipart or not. This is necessary because
    calling solr on the local address on the CN bypasses the CN service interface which
    uses mime-multipart requests.

    Args:
      session: Session instance
      url: URL for request
      params: params configure for mime-multipart request
      use_mm: if not true, then a form request is made.

    Returns: response object
    """
    if use_mm:
      return session.post(url, files=params)
    paramsd = {key:value[1] for (key,value) in params.items()}
    # This is necessary because the default query is set by the DataONE SOLR connector
    # which is used when accessing solr through the public interface.
    if not 'q' in paramsd:
      paramsd['q'] = "*:*"
    return session.post(url, data=paramsd)


  def _fetch(url, an_id):
    session = requests.Session()
    resMap = []
    result = []
    #always return at least this identifier
    result.append(an_id)
<<<<<<< HEAD
    
    #including the very first pid in resourceMap
    resMap.append(an_id)
    
=======

    # including the very first pid in resourceMap
    resMap.append(an_id)

>>>>>>> afff318c
    params = {'wt':(None,'json'),
              'fl':(None,'documents,resourceMap'),
              'rows':(None,1000)
              }
    params['fq'] = (None,"((id:" + quoteTerm(an_id) + ") OR (seriesId:" + quoteTerm(an_id) + "))")
    response = _doPost(session, url, params, use_mm=use_mm_params)
    if response.status_code == requests.codes.ok:
      #continue
      logging.debug(response.text)
      resMap = _getIdsFromSolrResponse(response.text,resMap)
      more_resMap_work = True
      params['fl'] = (None,'documents,obsoletes')

      while more_resMap_work:
        current_length = len(resMap)
        query = ") OR (".join(map(quoteTerm, resMap))
        params['fq'] = (None,"id:((" + query + "))")
        response = _doPost(session, url, params, use_mm=use_mm_params)
        if response.status_code == requests.codes.ok:
          resMap = _getIdsFromSolrResponse(response.text, resMap)
          if len(resMap) == current_length:
            more_resMap_work = False
        else:
          more_resMap_work = False

      # Adding the resMap identifiers to the datasetIdentifierFamily
      result.extend(resMap)
<<<<<<< HEAD
      
      params['fl'] = (None,'id,seriesId,documents,obsoletes')
=======

      params['fl'] = (None, 'id,seriesId,documents,obsoletes')
>>>>>>> afff318c
      query = ") OR (".join(map(quoteTerm, resMap))
      params['fq'] = (None,"resourceMap:((" + query + "))")
      response = _doPost(session, url, params, use_mm=use_mm_params)
      if response.status_code == requests.codes.ok:
        result = _getIdsFromSolrResponse(response.text, result)

      more_work = True
      while more_work:
        current_length = len(result)
        query = ") OR (".join( map(quoteTerm, result) )
        params['fq'] = (None,'id:((' + query + '))')
        response = _doPost(session, url, params, use_mm=use_mm_params)
        if response.status_code == requests.codes.ok:
          result = _getIdsFromSolrResponse(response.text, result)
          if len(result) == current_length:
            more_work = False
        else:
          more_work = False
    return result

  async def _work(pids):
    with concurrent.futures.ThreadPoolExecutor(max_workers=CONCURRENT_REQUESTS) as executor:
      loop = asyncio.get_event_loop()
      tasks = []
      for an_id in pids:
        url = _defaults(solr_url) #call here as option for RR select
        tasks.append(loop.run_in_executor(executor, _fetch, url, an_id ))
      for response in await asyncio.gather(*tasks):
        results[ response[0] ] = response

  _L, t_0 = _getLogger()
  results = {}
  _L.debug("Enter")
  # In a multithreading environment such as under gunicorn, the new thread created by
  # gevent may not provide an event loop. Create a new one if necessary.
  try:
    loop = asyncio.get_event_loop()
  except RuntimeError as e:
    _L.info("Creating new event loop.")
    loop = asyncio.new_event_loop()
    asyncio.set_event_loop(loop)

  future = asyncio.ensure_future(_work(PIDs))
  loop.run_until_complete( future )
  _L.debug("elapsed:%fsec", time.time()-t_0)
  return results



if __name__ == "__main__":
  from pprint import pprint

  def eg_getObsolescenceChain():
    pids = ['{06EB6E16-A235-443A-8D46-5AFFD4705875}',
            '{A16FBF01-D933-435F-8703-74D50C22DAD9}',
            '{95C011DB-3654-4497-BC26-5BB6F4E4AB3D}',
            'bogus']
    obsoletes = [['{D9F51B15-034A-45CE-8058-015E44E3545B}',
                  '{832B57C9-894F-49C7-B60C-E507B1644AEA}',
                  '{A428F062-E3CC-4B05-990D-DA599936C85D}'],
                 ['{A8EFA92C-C780-488C-88CC-F87AD93D693E}',
                  '{9E46484A-7E5A-4CA7-BF24-5E006BA00236}',
                  '{A1D0D014-2D43-46D9-AE21-5808EB5C41E5}'],
                 ['{8D27C588-15A0-48F8-8A44-424E3344072C}'], ]
    res = getObsolescenceChain(pids + obsoletes[0] + obsoletes[1] + obsoletes[2])
    pprint(res, indent=2)


  def eg_pidsAndSid():
    sids = ["doi:10.1594/PANGAEA.855486",
            "391822_format=d1rem",
            "doi:10.5065/D6M9071Z"]
    pids = ["9efa6e0b54cff15f2f8e0b3272e36375",
            "doi:10.6067:XCV8Z89FKW_format=d1rem1495494142691",
            "urn:uuid:779db71a-16cf-4ae1-8ba3-bdc0b520d39f"]
    res = pidsAndSid(sids + pids)
    pprint(res, indent=2)


  def eg_getResolvePids():
    pids = ["urn:uuid:f46dafac-91e4-4f5f-aaff-b53eab9fe863", ]
    res = getResolvePIDs(pids, "http://localhost:8983/solr/search_core/select", use_mm_params=False)
    #res = getResolvePIDs(pids)
    pprint(res, indent=2)


  #change verbosity of the urllib3.connectionpool logging
  #logging.getLogger('urllib3.connectionpool').setLevel(logging.WARNING)
  logging.basicConfig(level=logging.DEBUG, format='%(threadName)10s %(name)18s: %(message)s')
  eg_pidsAndSid()
  eg_getObsolescenceChain()
  print("==eg: getResolvePids==")
  eg_getResolvePids()<|MERGE_RESOLUTION|>--- conflicted
+++ resolved
@@ -330,17 +330,10 @@
     result = []
     #always return at least this identifier
     result.append(an_id)
-<<<<<<< HEAD
-    
-    #including the very first pid in resourceMap
-    resMap.append(an_id)
-    
-=======
 
     # including the very first pid in resourceMap
     resMap.append(an_id)
 
->>>>>>> afff318c
     params = {'wt':(None,'json'),
               'fl':(None,'documents,resourceMap'),
               'rows':(None,1000)
@@ -368,13 +361,8 @@
 
       # Adding the resMap identifiers to the datasetIdentifierFamily
       result.extend(resMap)
-<<<<<<< HEAD
-      
-      params['fl'] = (None,'id,seriesId,documents,obsoletes')
-=======
 
       params['fl'] = (None, 'id,seriesId,documents,obsoletes')
->>>>>>> afff318c
       query = ") OR (".join(map(quoteTerm, resMap))
       params['fq'] = (None,"resourceMap:((" + query + "))")
       response = _doPost(session, url, params, use_mm=use_mm_params)
