"""
Uses the solr index to provide identifier resolution for packages, obsolescence, versions.

IMPORTANT: Requires Python 3.5 or later
"""

import sys
import time
import logging
import requests
import json
import asyncio
from aiohttp import ClientSession
import concurrent.futures


PRODUCTION_SOLR = "https://cn.dataone.org/cn/v2/query/solr/"
DEFAULT_SOLR = PRODUCTION_SOLR
CONCURRENT_REQUESTS = 20  #max number of concurrent requests to run

# List of characters that should be escaped in solr query terms
SOLR_RESERVED_CHAR_LIST = [
  '+', '-', '&', '|', '!', '(', ')', '{', '}', '[', ']', '^', '"', '~', '*', '?', ':'
  ]


def _getLogger():
  '''
  Return a logger and a timestamp to help with profiling.

  Returns: instance of logging.logger, timestamp
  '''
  logger = logging.getLogger()
  return logger, time.time()


def escapeSolrQueryTerm(term):
  '''
  Escape a solr query term for solr reserved characters
  Args:
    term: query term to be escaped

  Returns: string, the escaped query term
  '''
  term = term.replace('\\', '\\\\')
  for c in SOLR_RESERVED_CHAR_LIST:
    term = term.replace(c, '\{}'.format(c))
  return term


def quoteTerm(term):
  '''
  Return a quoted, escaped Solr query term
  Args:
    term: (string) term to be escaped and quoted

  Returns: (string) quoted, escaped term
  '''
  return '"' + escapeSolrQueryTerm(term) + '"'


def _defaults(solr_url):
  '''
  Get default for Solr endpoint

  Args:
    solr_url: None or URL

  Returns: solr_url
  '''
  if solr_url is None:
    solr_url = DEFAULT_SOLR
  return solr_url


def _getIdsFromSolrResponse(response_text, pids=[]):
  '''
  Helper to retrieve identifiers from the solr response

  Args:
    response_text: The solr response json text.
    pids: A list of identifiers to which identifiers here are added

  Returns: pids with any additional identifiers appended.
  '''
  data = json.loads(response_text)
  for doc in data['response']['docs']:
    try:
      pid = doc['id']
      if not pid in pids:
        pids.append(pid)
    except KeyError as e:
      pass
    try:
      for pid in doc['documents']:
        if not pid in pids:
          pids.append(pid)
    except KeyError as e:
      pass
    try:
      pid = doc['obsoletes']
      if not pid in pids:
        pids.append(pid)
    except KeyError as e:
      pass
    try:
      for pid in doc['resourceMap']:
        if not pid in pids:
          pids.append(pid)
    except KeyError as e:
      pass
    # Added parsing for series identifiers
    try:
<<<<<<< HEAD
      pid = doc['seriesId']
      if not pid in pids:
        pids.append(pid)
=======
      for pid in doc['seriesId']:
        if not pid in pids:
          pids.append(pid)
>>>>>>> e6bc0df0
    except KeyError as e:
      pass
  return pids


def pidsAndSid(IDs, solr_url=None):
  '''
  For each provided ID, determine if it is a PID or a SID

  If id is a SID, then all the associated PIDs are returned.

  If id is a PID with a SID, then the SID and associated PIDs are
  returned.

  There is no particular ordering to the PIDs.

  Uses the Solr index for the lookup. Not that this will currently
  not work for archived content.

  Args:
    an_id: identifier to lookup
    solr_url: the Solr select URL or None

  Returns: [{'id':an_id, 'is_sid': boolean, 'pids':[PID, ...], 'sid':SID}, ...]
  '''

  async def _fetch(an_id, session):
    url = DEFAULT_SOLR
    params = {'wt': 'json',
              'fl': 'id,seriesId',
              }
    query = quoteTerm(an_id)
    params['q'] = 'id:' + query + ' OR seriesId:' + query

    async with session.get(url, params=params) as response:
      response_text = await response.text()
      result = {'id': an_id,
                'pids': [],
                'sid': None,
                'is_sid': False}
      if response.status == 200:
        data = json.loads(response_text)
        pid_set = set()
        sid_set = set()
        for doc in data['response']['docs']:
          try:
            sid_set.add(doc['seriesId'])
          except KeyError as e:
            pass
          # must always be an id
          pid_set.add(doc['id'])
        if an_id in sid_set:
          result['is_sid'] = True
        if len(sid_set) > 1:
          _L.error("Whoa, more than one SID found for an_id: %s", an_id)
        result['pids'] = list(pid_set)
        try:
          result['sid'] = sid_set.pop()
        except KeyError as e:
          pass
          _L.debug("No sid for an_id: %s", an_id)
      return result

  async def _work(loop, pids):
    tasks = []
    async with ClientSession(loop=loop) as session:
      for pid in pids:
        tasks.append( asyncio.ensure_future(_fetch(pid, session)) )
      responses = await asyncio.gather(*tasks)
      return responses

  _L, t_0 = _getLogger()
  _L.debug("Enter")
  _L.debug("Resolving %d identifiers", len(IDs))
  try:
    loop = asyncio.get_event_loop()
  except RuntimeError as e:
    _L.info("Creating new event loop.")
    loop = asyncio.new_event_loop()
    asyncio.set_event_loop(loop)
  future = asyncio.ensure_future( _work(loop, IDs) )
  results = loop.run_until_complete( future )
  _L.debug("elapsed:%fsec", time.time()-t_0)
  return results


def getObsolescenceChain(IDs, solr_url=None, max_depth=20):
  '''
  Get the obsolecence chains for pids in IDs

  Given a pid, get the obsolescence chain, that is, any pid that this pid obsoletes,
  and so forth until no more pids in the chain.

  This method may make multiple calls to the solr endpoint to find all the
  obsoleted objects.

  Args:
    solr_url: URL for the solr select endpoint
    pids: list of identifiers
    max_depth: Maximum length of obsolescence chain to explore, for self preservation

  Returns: {ID: [pids], ...}

  '''

  def _fetch(an_id):
    url = DEFAULT_SOLR
    session = requests.Session()
    params = {'wt':'json',
              'fl':'obsoletes',
              'q.op':'OR',
              }
    obsoleted_pids = [an_id, ]
    more_work = True
    depth = 1
    while more_work and depth < max_depth:
      # query for any of the ids as PID or SID
      query = quoteTerm(obsoleted_pids[-1])
      params['q'] = "id:" + query + " OR seriesId:" + query
      response = session.get(url, params=params)
      response_text = response.text
      if response.status_code == 200:
        data = json.loads(response_text)
        if len(data['response']['docs']) > 1:
          _L.warning("More than a single obsoleted entry returned for pid: %s", obsoleted_pids[-1])
        try:
          obsoleted_pids.append(data['response']['docs'][0]['obsoletes'])
          depth += 1
        except IndexError as e:
          more_work = False
        except KeyError as e:
          more_work = False
      else:
        more_work = False
      if depth >= max_depth:
        _L.warning("Recursion limit hit for PID: %s", an_id)
        more_work = False
    return obsoleted_pids

  async def _work(loop, pids):
    results = {}
    with concurrent.futures.ThreadPoolExecutor(max_workers=CONCURRENT_REQUESTS) as executor:
      loop = asyncio.get_event_loop()
      tasks = []
      for an_id in pids:
        tasks.append( loop.run_in_executor( executor, _fetch, an_id ))
    for response in await asyncio.gather( *tasks ):
      results[response[0]] = response[1:]
    return results

  _L, t_0 = _getLogger()
  _L.debug("Enter")
  try:
    loop = asyncio.get_event_loop()
  except RuntimeError as e:
    _L.info("Creating new event loop.")
    loop = asyncio.new_event_loop()
    asyncio.set_event_loop(loop)
  future = asyncio.ensure_future( _work(loop, IDs) )
  results = loop.run_until_complete( future )
  _L.debug("elapsed:%fsec", time.time()-t_0)
  return results


def getResolvePIDs(PIDs, solr_url=None, use_mm_params=True):
  '''
  Implements same functionality as metricsreader.resolvePIDs, except works asynchronously for input pids

  input: ["urn:uuid:f46dafac-91e4-4f5f-aaff-b53eab9fe863", ]
  output: {"urn:uuid:f46dafac-91e4-4f5f-aaff-b53eab9fe863": ["urn:uuid:f46dafac-91e4-4f5f-aaff-b53eab9fe863",
                                                             "knb.92123.1",
                                                             "urn:uuid:d64e5f8b-c91c-487a-8ce7-0cd271194f34",
                                                             "urn:uuid:bb01b2c8-5e6c-4645-903d-39dbdd8d4d56",
                                                             "urn:uuid:d80dc5c2-bfd7-4023-87a3-9e47a2c57fbb",
                                                             "urn:uuid:9609acb1-63f2-40c6-88e3-ca9a16b06c79",
                                                             "urn:uuid:542141d3-ed5a-4d97-b759-28a17757b0b8",
                                                             "urn:uuid:22ef5022-8ade-4549-acac-c18656dd2033",
                                                             "urn:uuid:2cdf8adb-79c4-4b6c-875a-3e459c3817c7"],
          }
  Args:
    PIDs:
    solr_url:

  Returns:
  '''

  def _doPost(session, url, params, use_mm=True):
    """
    Post a request, using mime-multipart or not. This is necessary because
    calling solr on the local address on the CN bypasses the CN service interface which
    uses mime-multipart requests.

    Args:
      session: Session instance
      url: URL for request
      params: params configure for mime-multipart request
      use_mm: if not true, then a form request is made.

    Returns: response object
    """
    if use_mm:
      return session.post(url, files=params)
    paramsd = {key:value[1] for (key,value) in params.items()}
    # This is necessary because the default query is set by the DataONE SOLR connector
    # which is used when accessing solr through the public interface.
    if not 'q' in paramsd:
      paramsd['q'] = "*:*"
    return session.post(url, data=paramsd)


  def _fetch(url, an_id):
    session = requests.Session()
    resMap = []
    result = []
    #always return at least this identifier
    result.append(an_id)

    # including the very first pid in resourceMap
    resMap.append(an_id)

    params = {'wt':(None,'json'),
              'fl':(None,'documents,resourceMap'),
              'rows':(None,1000)
              }
    params['fq'] = (None,"((id:" + quoteTerm(an_id) + ") OR (seriesId:" + quoteTerm(an_id) + "))")
    response = _doPost(session, url, params, use_mm=use_mm_params)
    if response.status_code == requests.codes.ok:
      #continue
      logging.debug(response.text)
      resMap = _getIdsFromSolrResponse(response.text,resMap)
      more_resMap_work = True
      params['fl'] = (None,'documents,obsoletes')

      while more_resMap_work:
        current_length = len(resMap)
        query = ") OR (".join(map(quoteTerm, resMap))
        params['fq'] = (None,"id:((" + query + "))")
        response = _doPost(session, url, params, use_mm=use_mm_params)
        if response.status_code == requests.codes.ok:
          resMap = _getIdsFromSolrResponse(response.text, resMap)
          if len(resMap) == current_length:
            more_resMap_work = False
        else:
          more_resMap_work = False

      # Adding the resMap identifiers to the datasetIdentifierFamily
      result.extend(resMap)

<<<<<<< HEAD
      params['fl'] = (None,'id,,seriesId,documents,obsoletes')
=======
      params['fl'] = (None, 'id,seriesId,documents,obsoletes')
>>>>>>> e6bc0df0
      query = ") OR (".join(map(quoteTerm, resMap))
      params['fq'] = (None,"resourceMap:((" + query + "))")
      response = _doPost(session, url, params, use_mm=use_mm_params)
      if response.status_code == requests.codes.ok:
        result = _getIdsFromSolrResponse(response.text, result)

      more_work = True
      while more_work:
        current_length = len(result)
        query = ") OR (".join( map(quoteTerm, result) )
        params['fq'] = (None,'id:((' + query + '))')
        response = _doPost(session, url, params, use_mm=use_mm_params)
        if response.status_code == requests.codes.ok:
          result = _getIdsFromSolrResponse(response.text, result)
          if len(result) == current_length:
            more_work = False
        else:
          more_work = False
    return result

  async def _work(pids):
    with concurrent.futures.ThreadPoolExecutor(max_workers=CONCURRENT_REQUESTS) as executor:
      loop = asyncio.get_event_loop()
      tasks = []
      for an_id in pids:
        url = _defaults(solr_url) #call here as option for RR select
        tasks.append(loop.run_in_executor(executor, _fetch, url, an_id ))
      for response in await asyncio.gather(*tasks):
        results[ response[0] ] = response

  _L, t_0 = _getLogger()
  results = {}
  _L.debug("Enter")
  # In a multithreading environment such as under gunicorn, the new thread created by
  # gevent may not provide an event loop. Create a new one if necessary.
  try:
    loop = asyncio.get_event_loop()
  except RuntimeError as e:
    _L.info("Creating new event loop.")
    loop = asyncio.new_event_loop()
    asyncio.set_event_loop(loop)

  future = asyncio.ensure_future(_work(PIDs))
  loop.run_until_complete( future )
  _L.debug("elapsed:%fsec", time.time()-t_0)
  return results



if __name__ == "__main__":
  from pprint import pprint

  def eg_getObsolescenceChain():
    pids = ['{06EB6E16-A235-443A-8D46-5AFFD4705875}',
            '{A16FBF01-D933-435F-8703-74D50C22DAD9}',
            '{95C011DB-3654-4497-BC26-5BB6F4E4AB3D}',
            'bogus']
    obsoletes = [['{D9F51B15-034A-45CE-8058-015E44E3545B}',
                  '{832B57C9-894F-49C7-B60C-E507B1644AEA}',
                  '{A428F062-E3CC-4B05-990D-DA599936C85D}'],
                 ['{A8EFA92C-C780-488C-88CC-F87AD93D693E}',
                  '{9E46484A-7E5A-4CA7-BF24-5E006BA00236}',
                  '{A1D0D014-2D43-46D9-AE21-5808EB5C41E5}'],
                 ['{8D27C588-15A0-48F8-8A44-424E3344072C}'], ]
    res = getObsolescenceChain(pids + obsoletes[0] + obsoletes[1] + obsoletes[2])
    pprint(res, indent=2)


  def eg_pidsAndSid():
    sids = ["doi:10.1594/PANGAEA.855486",
            "391822_format=d1rem",
            "doi:10.5065/D6M9071Z"]
    pids = ["9efa6e0b54cff15f2f8e0b3272e36375",
            "doi:10.6067:XCV8Z89FKW_format=d1rem1495494142691",
            "urn:uuid:779db71a-16cf-4ae1-8ba3-bdc0b520d39f"]
    res = pidsAndSid(sids + pids)
    pprint(res, indent=2)


  def eg_getResolvePids():
    pids = ["urn:uuid:f46dafac-91e4-4f5f-aaff-b53eab9fe863", ]
    res = getResolvePIDs(pids, "http://localhost:8983/solr/search_core/select", use_mm_params=False)
    #res = getResolvePIDs(pids)
    pprint(res, indent=2)


  #change verbosity of the urllib3.connectionpool logging
  #logging.getLogger('urllib3.connectionpool').setLevel(logging.WARNING)
  logging.basicConfig(level=logging.DEBUG, format='%(threadName)10s %(name)18s: %(message)s')
  eg_pidsAndSid()
  eg_getObsolescenceChain()
  print("==eg: getResolvePids==")
  eg_getResolvePids()<|MERGE_RESOLUTION|>--- conflicted
+++ resolved
@@ -111,15 +111,9 @@
       pass
     # Added parsing for series identifiers
     try:
-<<<<<<< HEAD
       pid = doc['seriesId']
       if not pid in pids:
         pids.append(pid)
-=======
-      for pid in doc['seriesId']:
-        if not pid in pids:
-          pids.append(pid)
->>>>>>> e6bc0df0
     except KeyError as e:
       pass
   return pids
@@ -368,11 +362,7 @@
       # Adding the resMap identifiers to the datasetIdentifierFamily
       result.extend(resMap)
 
-<<<<<<< HEAD
-      params['fl'] = (None,'id,,seriesId,documents,obsoletes')
-=======
       params['fl'] = (None, 'id,seriesId,documents,obsoletes')
->>>>>>> e6bc0df0
       query = ") OR (".join(map(quoteTerm, resMap))
       params['fq'] = (None,"resourceMap:((" + query + "))")
       response = _doPost(session, url, params, use_mm=use_mm_params)
